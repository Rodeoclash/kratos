--- conflicted
+++ resolved
@@ -7,26 +7,22 @@
 	"io"
 	"net/http"
 
-<<<<<<< HEAD
 	"github.com/pkg/errors"
 
 	"github.com/ory/kratos/schema"
-	"github.com/ory/kratos/selfservice/flow"
 	"github.com/ory/kratos/text"
-=======
 	"github.com/ory/x/fetcher"
 	"github.com/ory/x/logrusx"
->>>>>>> 51b13117
 
 	"github.com/google/go-jsonnet"
-	"github.com/pkg/errors"
 
 	"github.com/ory/kratos/identity"
 	"github.com/ory/kratos/selfservice/flow"
+	"github.com/ory/kratos/selfservice/flow/settings"
+
 	"github.com/ory/kratos/selfservice/flow/login"
 	"github.com/ory/kratos/selfservice/flow/recovery"
 	"github.com/ory/kratos/selfservice/flow/registration"
-	"github.com/ory/kratos/selfservice/flow/settings"
 	"github.com/ory/kratos/selfservice/flow/verification"
 	"github.com/ory/kratos/session"
 	"github.com/ory/kratos/x"
@@ -59,18 +55,11 @@
 	}
 
 	webHookConfig struct {
-<<<<<<< HEAD
-		method       string
-		url          string
-		templatePath string
-		auth         AuthStrategy
-		interrupt    bool
-=======
 		method      string
 		url         string
 		templateURI string
 		auth        AuthStrategy
->>>>>>> 51b13117
+		interrupt   bool
 	}
 
 	webHookDependencies interface {
@@ -203,18 +192,11 @@
 	}
 
 	return &webHookConfig{
-<<<<<<< HEAD
-		method:       rc.Method,
-		url:          rc.Url,
-		templatePath: rc.Body,
-		auth:         as,
-		interrupt:    rc.Interrupt,
-=======
 		method:      rc.Method,
 		url:         rc.Url,
 		templateURI: rc.Body,
 		auth:        as,
->>>>>>> 51b13117
+		interrupt:   rc.Interrupt,
 	}, nil
 }
 
