--- conflicted
+++ resolved
@@ -677,12 +677,12 @@
 		require.NoError(t, reg.PrivilegedIdentityPool().CreateIdentity(context.Background(), i))
 
 		t.Run("case=should fail registration", func(t *testing.T) {
-<<<<<<< HEAD
 			t.Run("case=browser", func(t *testing.T) {
 				r := newRegistrationFlowBrowser(t, returnTS.URL, time.Minute)
 				action := afv(t, r.ID, "valid")
 				res, body := makeRequest(t, "valid", action, url.Values{})
-				aue(t, res, body, "An account with the same identifier (email, phone, username, ...) exists already.")
+				aue(t, res, body, "An account with the same identifier (email, phone, username, ...) exists already. Please sign in to your existing account and link your social profile in the settings page.")
+				require.Contains(t, gjson.GetBytes(body, "ui.action").String(), "/self-service/login")
 			})
 
 			t.Run("case=webview", func(t *testing.T) {
@@ -693,13 +693,6 @@
 				assert.Empty(t, gjson.Get(body, "session_token"), "%s", body)
 				assert.Empty(t, gjson.Get(body, "session"), "%s", body)
 			})
-=======
-			r := newRegistrationFlow(t, returnTS.URL, time.Minute)
-			action := afv(t, r.ID, "valid")
-			res, body := makeRequest(t, "valid", action, url.Values{})
-			aue(t, res, body, "An account with the same identifier (email, phone, username, ...) exists already. Please sign in to your existing account and link your social profile in the settings page.")
-			require.Contains(t, gjson.GetBytes(body, "ui.action").String(), "/self-service/login")
->>>>>>> 601b7fc6
 		})
 
 		t.Run("case=should fail login", func(t *testing.T) {
